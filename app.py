--- conflicted
+++ resolved
@@ -17,38 +17,6 @@
 from types import FrameType
 
 # Setup default configuration values, overriden by values from os.environ later
-<<<<<<< HEAD
-cfg = {"docker_url": u"unix://var/run/docker.sock",
-       "hostname": u"localhost",
-       "auth2": u"https://ci.kbase.us/services/auth/api/V2/token",
-       "image": u"kbase/narrative:latest",
-       "es_type": "narrative-traefiker",
-       "session_cookie": u"narrative_session",
-       "kbase_cookie": u"kbase_session",
-       "container_name": u"narrative-{}",
-       "container_name_prespawn": u"narrativepre-{}",
-       "narr_img": "kbase/narrative",
-       "container_prefix": "narrative",
-       "traefik_metrics": "http://traefik:8080/metrics",
-       "dock_net": u"narrative-traefiker_default",
-       "reload_secs": 10,
-       "log_level": logging.DEBUG,
-       "log_dest": None,
-       "log_name": u"traefiker",
-       "rancher_user": None,
-       "rancher_password": None,
-       "rancher_url": None,
-       "rancher_meta": "http://rancher-metadata/",
-       "rancher_env_url": None,
-       "rancher_stack_id": None,
-       "mode": None,
-       "reaper_timeout_secs": 600,
-       "reaper_sleep_secs": 30,
-       "debug": 0,
-       "narrenv": dict(),
-       "num_prespawn": 5,
-       "status_users": ["sychan", "kkeller", "jsfillman", "scanon", "bsadhkin"]}
-=======
 cfg = {"docker_url": u"unix://var/run/docker.sock",    # path to docker socket
        "hostname": u"localhost",                       # hostname used for traefik router rules
        "auth2": u"https://ci.kbase.us/services/auth/api/V2/token",  # url for authenticating tokens
@@ -78,8 +46,8 @@
        "reaper_sleep_secs": 30,                        # How long should the reaper process sleep in between runs?
        "debug": 0,                                     # Set debug mode
        "narrenv": dict(),                              # Dictionary of env name/val to be passed to narratives at startup
-       "num_prespawn": 5}                              # How many prespawned narratives should be maintained? Checked at startup and reapee runs
->>>>>>> e3f36d8e
+       "num_prespawn": 5,                              # How many prespawned narratives should be maintained? Checked at startup and reapee runs
+       "status_users": ["sychan", "kkeller", "jsfillman", "scanon", "bsadhkin"]}  # What users get full status from narrative_status?
 
 # Put all error strings in 1 place for ease of maintenance and to do comparisons for
 # error handling
