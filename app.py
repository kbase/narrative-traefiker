--- conflicted
+++ resolved
@@ -15,10 +15,6 @@
 from apscheduler.schedulers.background import BackgroundScheduler
 from typing import Dict, List, Optional
 from types import FrameType
-<<<<<<< HEAD
-=======
-
->>>>>>> 5c3dc367
 
 # Setup default configuration values, overriden by values from os.environ later
 cfg = {"docker_url": u"unix://var/run/docker.sock",    # path to docker socket
@@ -64,11 +60,8 @@
 scheduler: BackgroundScheduler = BackgroundScheduler()
 
 narr_activity: Dict[str, time.time] = dict()
-<<<<<<< HEAD
 
 narr_last_version = None
-=======
->>>>>>> 5c3dc367
 
 
 def narr_status(signalNumber: int, frame: FrameType) -> None:
@@ -360,7 +353,6 @@
         raise(e)
 
 
-<<<<<<< HEAD
 def versiontuple(v: str) -> tuple:
     """
     Function to converts a version string into a tuple that can be compared, copied from
@@ -414,8 +406,6 @@
         raise(ex)
 
 
-=======
->>>>>>> 5c3dc367
 def reaper() -> None:
     """
     Reaper function, intended to be called at regular intervals specified by cfg['reaper_sleep_secs'].
