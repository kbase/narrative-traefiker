--- conflicted
+++ resolved
@@ -684,9 +684,6 @@
     list of ID's in cfg['status_users'] then a dump of the current narratives running and their last
     active time from narr_activity is returned in JSON form, ready to be consumed by a metrics service
     """
-<<<<<<< HEAD
-    logger.info({"message": "Status query recieved"})
-=======
 
     logger.info({"message": "Status query received"})
 
@@ -698,7 +695,6 @@
         logger.critical({"message": "Could not get narr_activity data from database: {}".format(repr(e))})
         return
 
->>>>>>> ab3502b6
     resp_doc = {"timestamp": datetime.now().isoformat(), "version": VERSION, "git_hash": cfg['COMMIT_SHA']}
     request = flask.request
     auth_status = valid_request(request)
