--- conflicted
+++ resolved
@@ -56,12 +56,6 @@
 
 app: flask.Flask = flask.Flask(__name__)
 
-<<<<<<< HEAD
-# Scheduler that runs the reaper function
-#scheduler: BackgroundScheduler = BackgroundScheduler()
-
-=======
->>>>>>> 6f885e20
 # Dictionary containing narrative names and the last seen time
 narr_activity: Dict[str, time.time] = dict()
 
